--- conflicted
+++ resolved
@@ -187,15 +187,10 @@
                         text-color: #f5f7ff;
                         font-size: 14px;
                     }
-<<<<<<< HEAD
-                    GlassButton {
-                        label: root.scan-in-progress ? "Scanning..." : "Launch Scan";
-                        enabled: !root.scan-in-progress;
-=======
+
                     Button {
                         text: root.scan-in-progress ? "Scanning..." : "Launch Scan";
                         enabled: root.authenticated && !root.scan-in-progress;
->>>>>>> 84b531aa
                         background: @linear-gradient(120deg, #5d80ff, #41d3ff);
                         border-width: 0px;
                         border-radius: 20px;
@@ -211,15 +206,9 @@
                         indeterminate: root.scan-in-progress;
                         progress: root.scan-progress;
                     }
-<<<<<<< HEAD
-                    GlassButton {
-                        label: "Download Compliance Report";
-                        enabled: root.report-available && !root.scan-in-progress;
-=======
                     Button {
                         text: "Download Compliance Report";
                         enabled: root.authenticated && root.report-available && !root.scan-in-progress;
->>>>>>> 84b531aa
                         background: @linear-gradient(130deg, #ffffff2e, #ffffff08);
                         border-width: 1px;
                         border-color: #ffffff3a;
